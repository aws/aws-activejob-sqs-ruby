--- conflicted
+++ resolved
@@ -13,13 +13,8 @@
 Add this gem to your Rails project's Gemfile:
 
 ```ruby
-<<<<<<< HEAD
-gem 'aws-sdk-rails', '~> 5'
-gem 'aws-activejob-sqs', '~> 0'
-=======
 gem 'aws-activejob-sqs', '~> 1'
 gem 'aws-sdk-rails', '~> 5'
->>>>>>> dcb58472
 ```
 
 Then run `bundle install`.
